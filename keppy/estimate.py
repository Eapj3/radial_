--- conflicted
+++ resolved
@@ -118,30 +118,6 @@
         else:
             time_array = self.t
         # Measuring the log-likelihood for each dataset separately
-<<<<<<< HEAD
-        if self.n_datasets == 1:
-            n = len(self.t)
-            sigma_j = theta[5 + self.n_datasets]
-            system = orbit.BinarySystem(log_k=theta[0], log_period=theta[1],
-                                        t0=theta[2], w=theta[3],
-                                        log_e=theta[4], vz=theta[5])
-            model = system.get_rvs(ts=self.t, nt=n)
-            inv_sigma2 = 1. / (self.rv_err ** 2 + sigma_j ** 2)
-            sum_like = 0.5 * np.sum((self.rv - model) ** 2 * inv_sigma2 +
-                                    np.log(2. * np.pi / inv_sigma2))
-        else:
-            for i in range(self.n_datasets):
-                n = len(self.t[i])
-                sigma_j = theta[5 + self.n_datasets + i]
-                system = orbit.BinarySystem(log_k=theta[0], log_period=theta[1],
-                                            t0=theta[2], w=theta[3],
-                                            log_e=theta[4], vz=theta[5 + i])
-                model = system.get_rvs(ts=self.t[i], nt=n)
-                inv_sigma2 = 1. / (self.rv_err[i] ** 2 + sigma_j ** 2)
-                sum_like += np.sum((self.rv[i] - model) ** 2 * inv_sigma2 +
-                                   np.log(2. * np.pi / inv_sigma2))
-            sum_like *= -0.5
-=======
         for i in range(self.n_datasets):
             if self.n_datasets > 1:
                 n = len(time_array[i])
@@ -156,7 +132,6 @@
             sum_like += np.sum((self.rv[i] - model) ** 2 * inv_sigma2 +
                                np.log(2. * np.pi / inv_sigma2))
         sum_like *= -0.5
->>>>>>> b6541cda
         return sum_like
 
     # Maximum likelihood estimation of orbital parameters
@@ -295,11 +270,6 @@
     rv_derr = np.array([0.015 + np.random.normal(loc=0.0, scale=0.005)
                         for k in rvs])
 
-<<<<<<< HEAD
-    # Adding an offset to the RVs
-    rv_d += vz
-
-=======
     # Breaking the RV data in the middle in order to simulate different datasets
     """
     new_rv_d = np.array([rv_d[:npoints//2].tolist(),
@@ -319,7 +289,6 @@
     rv_d = [rv_d + vz]
     t_d = [t_d]
     rv_derr = [rv_derr]
->>>>>>> b6541cda
     # We use the true values as the initial guess for the orbital parameters
     # The last two values are for the estimates of logf, which is the log10(f),
     # where f is the underestimating factor of the errorbars of each dataset
@@ -333,27 +302,17 @@
     # We instantiate the class OrbitalParams with our data
     estim = OrbitalParams(t_d, rv_d, rv_derr, guess=_guess, n_datasets=1,
                           bounds_vz=(25, 35),
-<<<<<<< HEAD
-                          bounds_sj=(-1, 1))
-=======
                           bounds_sj=(-1, 1), fold=True)
->>>>>>> b6541cda
 
     # And run the estimation
-    params_ml = estim.ml_orbit(disp=True, maxiter=20000)
+    params_ml = estim.ml_orbit(disp=True, maxiter=1000)
     print('Orbital parameters estimation took %.4f seconds.' %
           (time.time() - start_time))
     print('\nResults:')
     print('K = %.3f, T = %.2f, t0 = %.1f, w = %.1f, e = %.3f, vz0 = %.3f, '
-<<<<<<< HEAD
-          'sj0 = %.3f' % (10 ** params_ml[0], 10 ** params_ml[1], params_ml[2],
-                          params_ml[3], 10 ** params_ml[4], params_ml[5],
-                          params_ml[6]))
-=======
           'sj0 = %.3f' %
           (10 ** params_ml[0], 10 ** params_ml[1], params_ml[2],
            params_ml[3], 10 ** params_ml[4], params_ml[5], params_ml[6]))
->>>>>>> b6541cda
     print('\n"True" values:')
     print('K = %.3f, T = %.2f, t0 = %.1f, w = %.1f, e = %.3f, vz0 = %.3f' %
           (k_true, period_true, t0_true, w_true, e_true, vz))
@@ -363,15 +322,9 @@
     print('Starting emcee estimation. It can take a few minutes.')
     start_time = time.time()
     _sampler = estim.emcee_orbit(nwalkers=14,
-<<<<<<< HEAD
-                                 nsteps=5000,
-                                 nthreads=4)
-    _ncut = 1000
-=======
                                  nsteps=15000,
                                  nthreads=4)
     _ncut = 2000
->>>>>>> b6541cda
     _ndim = 7
     _samples = samples = _sampler.chain[:, _ncut:, :].reshape((-1, _ndim))
     print('\nOrbital parameters estimation took %.4f seconds.' %
@@ -395,15 +348,9 @@
     # _samples[:, 8] = 10 ** _samples[:, 8]
 
     # Printing results
-<<<<<<< HEAD
-    k_mcmc, period_mcmc, t0_mcmc, w_mcmc, e_mcmc, vz0_mcmc, f0_mcmc \
-        = map(lambda v: np.array([v[1], v[2] - v[1], v[1] - v[0]]),
-              zip(*np.percentile(_samples, [16, 50, 84], axis=0)))
-=======
     k_mcmc, period_mcmc, t0_mcmc, w_mcmc, e_mcmc, vz0_mcmc, f0_mcmc = \
         map(lambda v: np.array([v[1], v[2] - v[1], v[1] - v[0]]),
             zip(*np.percentile(_samples, [16, 50, 84], axis=0)))
->>>>>>> b6541cda
 
     print('\nResults:')
     print('K = %.3f + (+ %.3f, -%.3f)' % (k_mcmc[0], k_mcmc[1], k_mcmc[2]))
@@ -414,12 +361,6 @@
     print('e = %.3f + (+ %.3f, -%.3f)' % (e_mcmc[0], e_mcmc[1], e_mcmc[2]))
     print(
        'vz0 = %.3f + (+ %.3f, -%.3f)' % (vz0_mcmc[0], vz0_mcmc[1], vz0_mcmc[2]))
-<<<<<<< HEAD
-    print('sj0 = %.3f + (+ %.3f, -%.3f)' % (f0_mcmc[0], f0_mcmc[1], f0_mcmc[2]))
-    print('\nFinished testing emcee estimation.')
-    print('---------------------------------------------------------------')
-"""
-=======
     # print(
     #   'vz1 = %.3f + (+ %.3f, -%.3f)' % (vz1_mcmc[0], vz1_mcmc[1], vz1_mcmc[2]))
     print('sj0 = %.3f + (+ %.3f, -%.3f)' % (f0_mcmc[0], f0_mcmc[1], f0_mcmc[2]))
@@ -427,7 +368,6 @@
     print('\nFinished testing emcee estimation.')
     print('---------------------------------------------------------------')
     """
->>>>>>> b6541cda
     print('Plotting the results.')
 
     # The results from MLE
@@ -467,8 +407,4 @@
 
     plt.legend()
     plt.show()
-<<<<<<< HEAD
-"""
-=======
-    """
->>>>>>> b6541cda
+    """